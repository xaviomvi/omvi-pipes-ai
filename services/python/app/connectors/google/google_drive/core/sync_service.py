"""Base and specialized sync services for Google Drive synchronization"""

# pylint: disable=E1101, W0718, W0719
from abc import ABC, abstractmethod
from datetime import datetime, timezone, timedelta
import asyncio
import uuid
from typing import Dict, Optional
from app.config.arangodb_constants import CollectionNames, Connectors, RecordTypes, RecordRelations, OriginTypes

from app.connectors.utils.drive_worker import DriveWorker
from app.utils.logger import logger
from app.connectors.google.core.arango_service import ArangoService
from app.connectors.google.google_drive.core.drive_admin_service import DriveAdminService
from app.connectors.google.google_drive.core.drive_user_service import DriveUserService
from app.connectors.core.kafka_service import KafkaService
from app.config.configuration_service import ConfigurationService
from app.utils.time_conversion import get_epoch_timestamp_in_ms
<<<<<<< HEAD
=======

>>>>>>> 0a88bac6
class DriveSyncProgress:
    """Class to track sync progress"""

    def __init__(self):
        self.total_files = 0
        self.processed_files = 0
        self.percentage = 0
        self.status = "initializing"
        self.lastUpdatedTimestampAtSource = datetime.now(
            timezone(timedelta(hours=5, minutes=30))).isoformat()

class BaseDriveSyncService(ABC):
    """Abstract base class for sync services"""

    def __init__(
        self,
        config: ConfigurationService,
        arango_service: ArangoService,
        change_handler,
        kafka_service: KafkaService,
        celery_app
    ):
        self.config = config
        self.arango_service = arango_service
        self.change_handler = change_handler
        self.kafka_service = kafka_service
        self.celery_app = celery_app

        # Common state
        self.drive_workers = {}
        self._current_batch = None
        self._pause_event = asyncio.Event()
        self._pause_event.set()
        self._stop_requested = False

        # Locks
        self._sync_lock = asyncio.Lock()
        self._transition_lock = asyncio.Lock()
        self._worker_lock = asyncio.Lock()

        # Configuration
        self._sync_task = None
        self.batch_size = 100

    @abstractmethod
    async def connect_services(self, org_id: str) -> bool:
        """Connect to required services"""
        pass

    @abstractmethod
    async def initialize(self, org_id) -> bool:
        """Initialize sync service"""
        pass

    @abstractmethod
    async def perform_initial_sync(self, org_id, action: str = "start", resume_hierarchy: Dict = None) -> bool:
        """Perform initial sync"""
        pass

    async def setup_changes_watch(self, user_service: DriveUserService) -> Optional[Dict]:
        """Set up changes.watch after initial sync"""
        try:
            # Set up watch
            return await user_service.create_changes_watch()

        except Exception as e:
            logger.error("Failed to set up changes watch: %s", str(e))
            return None

    async def initialize_workers(self, user_service: DriveUserService):
        """Initialize workers for root and shared drives"""
        async with self._worker_lock:
            try:
                logger.info("🔄 Initializing drive workers...")

                # Clear existing workers
                self.drive_workers.clear()

                # Initialize root drive worker
                logger.info("🏠 Setting up root drive worker...")
                self.drive_workers['root'] = DriveWorker(
                    'root',
                    user_service,
                    self.arango_service
                )
                logger.info("✅ Root drive worker initialized")

                # Initialize shared drive workers
                logger.info("🌐 Fetching shared drives...")
                drives = await user_service.list_shared_drives()
                if drives:
                    logger.info(f"📦 Found {len(drives)} shared drives")
                    for drive in drives:
                        drive_id = drive['id']
                        drive_name = drive.get('name', 'Unknown')
                        logger.info(
                            "🔄 Initializing worker for drive: %s (%s)", drive_name, drive_id)

                        self.drive_workers[drive_id] = DriveWorker(
                            drive_id,
                            user_service,
                            self.arango_service
                        )
                        logger.info(
                            "✅ Worker initialized for drive: %s", drive_name)

                total_workers = len(self.drive_workers)
                logger.info("""
                🎉 Worker initialization completed:
                - Total workers: %s
                - Root drive: %s
                - Shared drives: %s
                """, total_workers, '✅' if 'root' in self.drive_workers else '❌', total_workers - 1 if 'root' in self.drive_workers else total_workers)
                return True

            except Exception as e:
                logger.error(f"❌ Failed to initialize workers: {str(e)}")
                return False


    def parse_timestamp(self, timestamp_str):
        # Remove the 'Z' and add '+00:00' for UTC
        if timestamp_str.endswith('Z'):
            timestamp_str = timestamp_str[:-1] + '+00:00'
        return datetime.fromisoformat(timestamp_str)

    async def start(self, org_id) -> bool:
        logger.info("🚀 Starting sync, Action: start")
        async with self._transition_lock:
            try:
                users = await self.arango_service.get_users(org_id=org_id)
                for user in users:
                    # Check current state using get_user_sync_state
                    sync_state = await self.arango_service.get_user_sync_state(user['email'], 'drive')
                    current_state = sync_state.get('syncState') if sync_state else 'NOT_STARTED'

                    if current_state == 'IN_PROGRESS':
                        logger.warning("💥 Sync service is already running")
                        return False

                    if current_state == 'PAUSED':
                        logger.warning("💥 Sync is paused, use resume to continue")
                        return False

                    # Cancel any existing task
                    if self._sync_task and not self._sync_task.done():
                        self._sync_task.cancel()
                        try:
                            await self._sync_task
                        except asyncio.CancelledError:
                            pass

                # Start fresh sync
                self._sync_task = asyncio.create_task(
                    self.perform_initial_sync(org_id, action="start")
                )

                logger.info("✅ Sync service started")
                return True

            except Exception as e:
                logger.error("❌ Failed to start sync service: %s", str(e))
                return False

    async def pause(self, org_id) -> bool:
        logger.info("⏸️ Pausing sync service")
        async with self._transition_lock:
            try:
                users = await self.arango_service.get_users(org_id=org_id)
                for user in users:
                    # Check current state using get_user_sync_state
                    sync_state = await self.arango_service.get_user_sync_state(user['email'], 'drive')
                    current_state = sync_state.get('syncState') if sync_state else 'NOT_STARTED'

                    if current_state != 'IN_PROGRESS':
                        logger.warning("💥 Sync service is not running")
                        continue

                    self._stop_requested = True

                    # Update user state
                    await self.arango_service.update_user_sync_state(
                        user['email'],
                        'PAUSED',
                        service_type='drive'
                    )

                    # Cancel current sync task
                    if self._sync_task and not self._sync_task.done():
                        self._sync_task.cancel()
                        try:
                            await self._sync_task
                        except asyncio.CancelledError:
                            pass

                logger.info("✅ Sync service paused")
                return True

            except Exception as e:
                logger.error("❌ Failed to pause sync service: %s", str(e))
                return False

    async def resume(self, org_id) -> bool:
        logger.info("🔄 Resuming sync service")
        async with self._transition_lock:
            try:
                users = await self.arango_service.get_users(org_id=org_id)
                for current_user in users:
                    # Check current state using get_user_sync_state
                    sync_state = await self.arango_service.get_user_sync_state(current_user['email'], 'drive')
                    if not sync_state:
                        logger.warning("⚠️ No sync state found, starting fresh")
                        return await self.start(org_id)

                    current_state = sync_state.get('syncState')
                    if current_state == 'IN_PROGRESS':
                        logger.warning("💥 Sync service is already running")
                        return False

                    if current_state != 'PAUSED':
                        logger.warning("💥 Sync was not paused, use start instead")
                        return False

                    self._pause_event.set()
                    self._stop_requested = False

                # Start sync with resume state
                self._sync_task = asyncio.create_task(
                    self.perform_initial_sync(org_id, action="resume")
                )

                logger.info("✅ Sync service resumed")
                return True

            except Exception as e:
                logger.error("❌ Failed to resume sync service: %s", str(e))
                return False

    async def _should_stop(self, org_id) -> bool:
        """Check if operation should stop"""
        if self._stop_requested:
            users = await self.arango_service.get_users(org_id=org_id)
            for user in users:
                current_state = await self.arango_service.get_user_sync_state(user['email'], 'drive')
                if current_state:
                    current_state = current_state.get('syncState')
                    if current_state == 'IN_PROGRESS':
                        await self.arango_service.update_user_sync_state(
                            user['email'],
                            'PAUSED',
                            service_type='drive'
                        )
                        logger.info("✅ Drive sync state updated before stopping")
                        return True
            return False
        return False


    async def process_drive_data(self, drive_info, user):
        """Process drive data including drive document, file record, record and permissions
        
        Args:
            drive_info (dict): Complete drive metadata from get_drive_info
            user (dict): Current user information
        
        Returns:
            bool: True if processing successful, False otherwise
        """
        try:
            logger.info("🚀 Processing drive data for drive %s", drive_info['drive']['id'])

            # Check if drive already exists
            existing_drive = self.arango_service.db.aql.execute(
                f'FOR doc IN {CollectionNames.RECORDS.value} FILTER doc.externalRecordId == @drive_id RETURN doc',
                bind_vars={'drive_id': drive_info['drive']['id']}
            )
            existing = next(existing_drive, None)

            if existing:
                logger.debug("Drive %s already exists in ArangoDB", drive_info['drive']['id'])
                drive_info['drive']['_key'] = existing['_key']
                drive_info['record']['_key'] = existing['_key']

            # Save drive in drives collection
            await self.arango_service.batch_upsert_nodes(
                [drive_info['drive']],
                collection=CollectionNames.DRIVES.value
            )

            # Save drive as record
            await self.arango_service.batch_upsert_nodes(
                [drive_info['record']],
                collection=CollectionNames.RECORDS.value
            )

            # Get user ID for relationships
            user_id = await self.arango_service.get_entity_id_by_email(user['email'])
            
            # Create user-drive relationship
            user_drive_relation = {
                '_from': f'users/{user_id}',
                '_to': f'drives/{drive_info["drive"]["_key"]}',
                'access_level': drive_info['drive']['access_level']
            }
            print("user_drive_relation: ", user_drive_relation)

            await self.arango_service.batch_create_edges(
                [user_drive_relation],
                collection=CollectionNames.USER_DRIVE_RELATION.value
            )

            # Create user-record relationship with permissions
            user_record_relation = {
                '_to': f'users/{user_id}',
                '_from': f'records/{drive_info["record"]["_key"]}',
                'role': 'WRITER' if drive_info['drive']['access_level'] == 'writer' else 'VIEWER',
                'type': 'USER',
                'externalPermissionId': None,
                'createdAtTimestamp': get_epoch_timestamp_in_ms(),
                'updatedAtTimestamp': get_epoch_timestamp_in_ms(),
                'lastUpdatedTimestampAtSource': get_epoch_timestamp_in_ms()
            }
            
            await self.arango_service.batch_create_edges(
                [user_record_relation],
                collection=CollectionNames.PERMISSIONS.value
            )

            logger.info("✅ Successfully processed drive data for drive %s", drive_info['drive']['id'])
            return True

        except Exception as e:
            logger.error("❌ Failed to process drive data: %s", str(e))
            return False

    async def process_batch(self, metadata_list, org_id):
        """Process a single batch with atomic operations"""
        batch_start_time = datetime.now(timezone.utc)

        try:
            if await self._should_stop(org_id):
                return False

            async with self._sync_lock:

                # Prepare nodes and edges for batch processing
                files = []
                records = []
                recordRelations = []
                existing_files = []

                for metadata in metadata_list:
                    if not metadata:
                        logger.warning("❌ No metadata found for file")
                        continue

                    file_id = metadata.get('id')
                    if not file_id:
                        logger.warning("❌ No file ID found for file")
                        continue

                    # Check if file already exists in ArangoDB
                    existing_file = self.arango_service.db.aql.execute(
                        f'FOR doc IN {CollectionNames.RECORDS.value} FILTER doc.externalRecordId == @file_id RETURN doc',
                        bind_vars={'file_id': file_id}
                    )
                    existing = next(existing_file, None)

                    if existing:
                        logger.debug(
                            "File %s already exists in ArangoDB", file_id)
                        existing_files.append(file_id)

                    else:
                        # Prepare File, Record and File Metadata
                        file = {
                            '_key': str(uuid.uuid4()),
                            'orgId': org_id,
                            'name': str(metadata.get('name')),
                            'isFile': metadata.get('mimeType', '') != 'application/vnd.google-apps.folder',
                            'extension': metadata.get('fileExtension', None),
                            'mimeType': metadata.get('mimeType', None),
                            'sizeInBytes': int(metadata.get('size', None)),
<<<<<<< HEAD
                            'sizeInBytes': int(metadata.get('size', None)),
=======
>>>>>>> 0a88bac6
                            'webUrl': metadata.get('webViewLink', None),
                            'etag': metadata.get('etag', None),
                            'ctag': metadata.get('ctag', None),
                            'quickXorHash': metadata.get('quickXorHash', None),
                            'crc32Hash': metadata.get('crc32Hash', None),
                            'md5Checksum': metadata.get('md5Checksum', None),
                            'sha1Hash': metadata.get('sha1Checksum', None),
                            'sha256Hash': metadata.get('sha256Checksum', None),
                            'path': metadata.get('path', None)
                            
                        }

                        record = {
                            '_key': f'{file["_key"]}',
                            'orgId': org_id,
                            'recordName': f'{file["name"]}',
                            'recordType': RecordTypes.FILE.value,
                            'version': 0,
                            'externalRecordId': str(file_id),
                            'externalRevisionId': metadata.get('headRevisionId', None),
<<<<<<< HEAD
                            'createdAtTimestamp': get_epoch_timestamp_in_ms(),
                            'updatedAtTimestamp': get_epoch_timestamp_in_ms(),
=======
                            'createdAtTimestamp':  get_epoch_timestamp_in_ms(),
                            'updatedAtTimestamp':  get_epoch_timestamp_in_ms(),
>>>>>>> 0a88bac6
                            'sourceCreatedAtTimestamp': int(self.parse_timestamp(metadata.get('createdTime')).timestamp()),
                            'sourceLastModifiedTimestamp': int(self.parse_timestamp(metadata.get('modifiedTime')).timestamp()),
                            "origin": OriginTypes.CONNECTOR.value,
                            'connectorName': Connectors.GOOGLE_DRIVE.value,
                            'isArchived': False,
                            'isDeleted': False,
                            'isLatestVersion': True,
<<<<<<< HEAD

                            'lastSyncTimestamp': int(datetime.now(timezone.utc).timestamp()),
=======
                            'isDirty': False,
                            'lastSyncTimestamp':  get_epoch_timestamp_in_ms(),
>>>>>>> 0a88bac6
                            'indexingStatus': 'NOT_STARTED',
                            'extractionStatus': 'NOT_STARTED',
                            'lastIndexTimestamp': None,
                            'lastExtractionTimestamp': None,
                            'isDirty': False,
                            'reason': None,
                        }

                        files.append(file)
                        records.append(record)

                # Batch process all collected data
                if files or records or recordRelations:
                    try:
                        txn = None
                        txn = self.arango_service.db.begin_transaction(
                            read=[CollectionNames.FILES.value, CollectionNames.RECORDS.value, CollectionNames.RECORD_RELATIONS.value,
                                  CollectionNames.USERS.value, CollectionNames.GROUPS.value, CollectionNames.ORGS.value, CollectionNames.ANYONE.value, CollectionNames.PERMISSIONS.value, CollectionNames.BELONGS_TO.value],
                            write=[CollectionNames.FILES.value, CollectionNames.RECORDS.value, CollectionNames.RECORD_RELATIONS.value,
                                   CollectionNames.USERS.value, CollectionNames.GROUPS.value, CollectionNames.ORGS.value, CollectionNames.ANYONE.value, CollectionNames.PERMISSIONS.value, CollectionNames.BELONGS_TO.value]
                        )
                        # Process files with revision checking
                        if files:
                            print("files: ", files)
                            if not await self.arango_service.batch_upsert_nodes(
                                files,
                                collection=CollectionNames.FILES.value,
                                transaction=txn
                            ):
                                raise Exception(
                                    "Failed to batch upsert files with existing revision")

                        # Process records and relations
                        if records:
                            print("records: ", records)
                            if not await self.arango_service.batch_upsert_nodes(
                                records,
                                collection=CollectionNames.RECORDS.value,
                                transaction=txn
                            ):
                                raise Exception(
                                    "Failed to batch upsert records")

                        db = txn if txn else self.arango_service.db
                        # Prepare edge data if parent exists
                        for metadata in metadata_list:
                            if 'parents' in metadata:
                                logger.info("parents in metadata: %s",
                                            metadata['parents'])
                                for parent_id in metadata['parents']:
                                    logger.info("parent_id: %s", parent_id)
                                    parent_cursor = db.aql.execute(
                                        f'FOR doc IN {CollectionNames.RECORDS.value} FILTER doc.externalRecordId == @parent_id RETURN doc._key',
                                        bind_vars={'parent_id': parent_id}
                                    )
                                    file_cursor = db.aql.execute(
                                        f'FOR doc IN {CollectionNames.RECORDS.value} FILTER doc.externalRecordId == @file_id RETURN doc._key',
                                        bind_vars={'file_id': file_id}
                                    )
                                    parent_key = next(parent_cursor, None)
                                    file_key = next(file_cursor, None)
                                    logger.info("parent_key: %s", parent_key)
                                    logger.info("file_key: %s", file_key)

                                    if parent_key and file_key:
                                        recordRelations.append({
                                            '_from': f'{CollectionNames.RECORDS.value}/{parent_key}',
                                            '_to': f'{CollectionNames.RECORDS.value}/{file_key}',
                                            'relationType': RecordRelations.PARENT_CHILD.value
                                        })

                        if recordRelations:
                            if not await self.arango_service.batch_create_edges(
                                recordRelations,
                                collection=CollectionNames.RECORD_RELATIONS.value,
                                transaction=txn
                            ):
                                raise Exception(
                                    "Failed to batch create file relations")

                        # Process permissions
                        for metadata in metadata_list:
                            file_id = metadata.get('id')
                            if file_id in existing_files:
                                continue
                            permissions = metadata.pop('permissions', [])

                            # Get file key from file_id
                            query = f"""
                            FOR record IN {CollectionNames.RECORDS.value}
                            FILTER record.externalRecordId == @file_id
                            RETURN record._key
                            """

                            db = txn if txn else self.arango_service.db

                            cursor = db.aql.execute(
                                query, bind_vars={'file_id': file_id})
                            file_key = next(cursor, None)

                            if not file_key:
                                logger.error(
                                    "❌ File not found with ID: %s", file_id)
                                return False
                            if permissions:
                                await self.arango_service.process_file_permissions(file_key, permissions, transaction=txn)

                        txn.commit_transaction()
                        txn = None

                        logger.info(
                            "✅ Transaction for processing batch complete successfully.")

                        logger.info("""
                        ✅ Batch processed successfully:
                        - Files: %d
                        - Records: %d
                        - Relations: %d
                        - Processing Time: %s
                        """, len(files), len(records), len(recordRelations),
                            datetime.now(timezone.utc) - batch_start_time)

                        return True

                    except Exception as e:
                        if txn:
                            txn.abort_transaction()
                            txn = None
                        logger.error(
                            f"❌ Failed to process batch data: {str(e)}")
                        return False
                return True

        except Exception as e:
            logger.error(f"❌ Batch processing failed: {str(e)}")
            return False

class DriveSyncEnterpriseService(BaseDriveSyncService):
    """Sync service for enterprise setup using admin service"""

    def __init__(
        self,
        config: ConfigurationService,
        drive_admin_service: DriveAdminService,
        arango_service: ArangoService,
        change_handler,
        kafka_service: KafkaService,
        celery_app
    ):
        super().__init__(config, arango_service,
                         change_handler, kafka_service, celery_app)
        self.drive_admin_service = drive_admin_service
        self._active_user_service = None

    async def connect_services(self, org_id: str) -> bool:
        """Connect to services for enterprise setup"""
        try:
            logger.info("🚀 Connecting to enterprise services")

            # Connect to Google Drive Admin
            if not await self.drive_admin_service.connect_admin(org_id):
                raise Exception("Failed to connect to Drive Admin API")

            logger.info("✅ Enterprise services connected successfully")
            return True

        except Exception as e:
            logger.error("❌ Enterprise service connection failed: %s", str(e))
            return False

    async def initialize(self, org_id) -> bool:
        """Initialize enterprise sync service"""
        try:
            logger.info("Initializing Drive sync service")
            if not await self.connect_services(org_id):
                return False

            # List and store enterprise users
            users = await self.drive_admin_service.list_enterprise_users(org_id)
            if users:
                logger.info("🚀 Found %s users", len(users))

                for user in users:
                    # Add sync state to user info                
                    user_id = await self.arango_service.get_entity_id_by_email(user['email'])
                    if not user_id:
                        await self.arango_service.batch_upsert_nodes([user], collection=CollectionNames.USERS.value)

            # List and store groups
            groups = await self.drive_admin_service.list_groups(org_id)
            if groups:
                logger.info("🚀 Found %s groups", len(groups))
                await self.arango_service.batch_upsert_nodes(groups, collection=CollectionNames.GROUPS.value)

            # Create relationships between users and groups in belongsTo collection
            belongs_to_group_relations = []
            for group in groups:
                try:
                    group_members = await self.drive_admin_service.list_group_members(group['email'])
                    for member in group_members:
                        matching_user = next(
                            (user for user in users if user['email'] == member['email']), None)
                        if matching_user:
                            relation = {
                                '_from': f'users/{matching_user["_key"]}',
                                '_to': f'groups/{group["_key"]}',
                                'entityType': 'GROUP',
                                'role': member.get('role', 'member')
                            }
                            belongs_to_group_relations.append(relation)
                except Exception as e:
                    logger.error(
                        "❌ Error fetching group members for group %s: %s", group['_key'], str(e))

            if belongs_to_group_relations:
                await self.arango_service.batch_create_edges(
                    belongs_to_group_relations,
                    collection=CollectionNames.BELONGS_TO.value
                )
                logger.info("✅ Created %s user-group relationships",
                            len(belongs_to_group_relations))

            # Create relationships between users and orgs
            belongs_to_org_relations = []
            for user in users:
                relation = {
                    '_from': f'users/{user["_key"]}',
                    '_to': f'organizations/{org_id}',
                    'entityType': 'ORGANIZATION'
                }
                belongs_to_org_relations.append(relation)

            if belongs_to_org_relations:
                await self.arango_service.batch_create_edges(
                    belongs_to_org_relations,
                    collection=CollectionNames.BELONGS_TO.value
                )
                logger.info("✅ Created %s user-organization relationships",
                            len(belongs_to_org_relations))

            # Initialize Celery
            await self.celery_app.setup_app()

            # Check sync states and update if needed
            active_users = await self.arango_service.get_users(org_id, active = True)
            for user in active_users:
                sync_state = await self.arango_service.get_user_sync_state(user['email'], 'drive')
                current_state = sync_state.get('syncState') if sync_state else 'NOT_STARTED'
                
                if current_state == 'IN_PROGRESS':
                    logger.warning(f"Sync is currently RUNNING for user {user['email']}. Pausing it.")
                    await self.arango_service.update_user_sync_state(
                        user['email'],
                        'PAUSED',
                        service_type='drive'
                    )

            # Phase 1: Set up changes.watch for each user
            logger.info("👀 Setting up changes watch for all users...")
            logger.debug("🚀 Users: %s", users)
            
            for user in users:
                try:
                    user_service = await self.drive_admin_service.create_user_service(user['email'])
                    if not user_service:
                        logger.warning(
                            "❌ Failed to create user service for user: %s", user['email'])
                        continue

                    channel_data = await self.setup_changes_watch(user_service)
                    if not channel_data:
                        logger.warning(
                            "❌ Failed to set up changes watch for user: %s", user['email'])
                        continue

                    logger.info(
                        "✅ Changes watch set up successfully for user: %s", user['email'])

                    await self.arango_service.store_page_token(
                        channel_data['channel_id'], 
                        channel_data['resource_id'], 
                        user['email'], 
                        channel_data['page_token']
                    )
                    
                    changes, new_token = await user_service.get_changes(channel_data['page_token'])
                    logger.info("🚀 Found %s changes since page token: %s", len(
                        changes), channel_data['page_token'])
                    logger.info("Changes: %s", changes)
                    logger.info("🚀 New token: %s", new_token)
                except Exception as e:
                    logger.error(
                        "❌ Error setting up changes watch for user %s: %s", user['email'], str(e))
                    return False

            logger.info("✅ Drive Sync service initialized successfully")
            return True

        except Exception as e:
            logger.error("❌ Failed to initialize enterprise sync: %s", str(e))
            return False

    async def perform_initial_sync(self, org_id, action: str = "start") -> bool:
        """First phase: Build complete drive structure using batch operations"""
        try:
            if await self._should_stop(org_id):
                logger.info("Sync stopped before starting")
                return False

            users = await self.arango_service.get_users(org_id)

            for user in users:
                # Update user sync state to RUNNING
                await self.arango_service.update_user_sync_state(
                    user['email'],
                    'IN_PROGRESS',
                    service_type='drive'
                )

                if await self._should_stop(org_id):
                    logger.info("Sync stopped during user %s processing", user['email'])
                    await self.arango_service.update_user_sync_state(
                        user['email'],
                        'PAUSED',
                        service_type='drive'
                    )
                    return False

                # Validate user access and get fresh token
                user_service = await self.drive_admin_service.create_user_service(user['email'])
                if not user_service:
                    logger.warning(
                        "❌ Failed to create user service for user: %s", user['email'])
                    continue

                # Initialize workers and get drive list
                await self.initialize_workers(user_service)

                # Process each drive
                for drive_id, worker in self.drive_workers.items():
                    if await self._should_stop(org_id):
                        logger.info("Sync stopped during drive %s processing", drive_id)
                        await self.arango_service.update_drive_sync_state(
                            drive_id,
                            'PAUSED'
                        )
                        return False

                    # Check drive state first
                    drive_state = await self.arango_service.get_drive_sync_state(drive_id)
                    if drive_state == 'COMPLETED':
                        logger.info("Drive %s is already completed, skipping", drive_id)
                        continue

                    # Get drive details with complete metadata
                    drive_info = await user_service.get_drive_info(drive_id, org_id)
                    if not drive_info:
                        logger.warning("❌ Failed to get drive info for drive %s", drive_id)
                        continue

                    try:
                        # Process drive data
                        if not await self.process_drive_data(drive_info, user):
                            logger.error("❌ Failed to process drive data for drive %s", drive_id)
                            continue

                        # Update drive state to RUNNING
                        await self.arango_service.update_drive_sync_state(
                            drive_id,
                            'IN_PROGRESS'
                        )

                        # Get file list
                        files = await user_service.list_files_in_folder(drive_id)
                        if not files:
                            continue

                        # Process files in batches
                        batch_size = 50
                        total_processed = 0

                        for i in range(0, len(files), batch_size):
                            if await self._should_stop(org_id):
                                logger.info("Sync stopped during batch processing at index %s", i)
                                await self.arango_service.update_drive_sync_state(
                                    drive_id,
                                    'PAUSED'
                                )
                                return False

                            batch = files[i:i + batch_size]
                            batch_file_ids = [f['id'] for f in batch]
                            batch_metadata = await user_service.batch_fetch_metadata_and_permissions(batch_file_ids, files=files)

                            if not await self.process_batch(batch_metadata, org_id):
                                continue

                            # Process each file in the batch
                            for file_id in batch_file_ids:
                                file_metadata = next(
                                    (meta for meta in batch_metadata if meta['id'] == file_id),
                                    None
                                )
                                if file_metadata:
                                    print("FILE METADATA: ", file_metadata)
                                    file_id = file_metadata.get('id')

                                    file_key = await self.arango_service.get_key_by_external_file_id(file_id)
                                    record = await self.arango_service.get_document(file_key, CollectionNames.RECORDS.value)
                                    file = await self.arango_service.get_document(file_key, CollectionNames.FILES.value)
                                    
                                    user_id = user['userId']

                                    record_version = 0  # Initial version for new files
                                    extension = file.get('extension')
                                    mime_type = file.get('mimeType')
                                    index_event = {
                                        "orgId": org_id,
                                        "recordId": file_key,
                                        "recordName": record.get('recordName'),
                                        "recordVersion": record_version,
                                        "recordType": record.get('recordType'),
                                        'eventType': "create",
                                        "signedUrlRoute": f"http://localhost:8080/api/v1/{org_id}/{user_id}/drive/record/{file_key}/signedUrl",
                                        "metadataRoute": f"/api/v1/drive/files/{file_key}/metadata",
                                        "connectorName": Connectors.GOOGLE_DRIVE.value,
                                        "origin": OriginTypes.CONNECTOR.value,
                                        "createdAtSourceTimestamp": int(self.parse_timestamp(file_metadata.get('createdTime')).timestamp()),
                                        "modifiedAtSourceTimestamp": int(self.parse_timestamp(file_metadata.get('modifiedTime')).timestamp()),
                                        "extension": extension,
                                        "mimeType": mime_type
                                    }

                                    await self.kafka_service.send_event_to_kafka(
                                        index_event)
                                    logger.info(
                                        "📨 Sent Kafka Indexing event for file %s: %s", file_id, index_event)

                        # Update drive status after completion
                        await self.arango_service.update_drive_sync_state(
                            drive_id,
                            'COMPLETED'
                        )

                    except Exception as e:
                        logger.error(f"❌ Failed to process drive {drive_id}: {str(e)}")
                        continue

                # Update user state to COMPLETED
                await self.arango_service.update_user_sync_state(
                    user['email'],
                    'COMPLETED',
                    service_type='drive'
                )

            self.is_completed = True
            return True

        except Exception as e:
            # Update user state to FAILED if we have a current user
            if 'user' in locals():
                await self.arango_service.update_user_sync_state(
                    user['email'],
                    'FAILED',
                    service_type='drive'
                )
            logger.error(f"❌ Initial sync failed: {str(e)}")
            return False

    async def sync_specific_user(self, user_email: str) -> bool:
        """Synchronize a specific user's drive content"""
        try:
            logger.info(f"🚀 Starting sync for specific user: {user_email}")

            # Verify user exists in the database
            sync_state = await self.arango_service.get_user_sync_state(user_email, 'gmail')
            current_state = sync_state.get('syncState') if sync_state else 'NOT_STARTED'
            if current_state == 'IN_PROGRESS':
                logger.warning("💥 Gmail sync is already running for user %s", user_email)
                return False
            
            user_id = await self.arango_service.get_entity_id_by_email(user_email)
            user = self.arango_service.get_document(user_id, CollectionNames.USERS.value)
            # Get org_id from belongsTo relation for this user
            query = f"""
            FOR edge IN belongsTo
                FILTER edge._from == 'users/{user_id}'
                AND edge.entityType == 'ORGANIZATION'
                RETURN PARSE_IDENTIFIER(edge._to).key
            """
            cursor = self.arango_service.db.aql.execute(query)
            org_id = next(cursor, None)
            
            if not org_id:
                logger.warning(f"No organization found for user {user_email}")
                return False
            
            if not user:
                logger.warning("User does not exist!")
                return False

            # Update user sync state to RUNNING
            await self.arango_service.update_user_sync_state(
                user_email,
                'IN_PROGRESS',
                service_type='drive'
            )

            # Validate user access and get fresh token
            user_service = await self.drive_admin_service.create_user_service(user_email)
            if not user_service:
                logger.error(f"❌ Failed to get drive service for user {user_email}")
                await self.arango_service.update_user_sync_state(user_email, 'FAILED', service_type='drive')
                return False

            # Set up changes watch for the user
            channel_data = await self.setup_changes_watch(user_service)
            if not channel_data:
                logger.error(f"❌ Failed to set up changes watch for user: {user_email}")
                await self.arango_service.update_user_sync_state(user_email, 'FAILED', service_type='drive')
                return False

            # Store the page token
            await self.arango_service.store_page_token(
                channel_data['channel_id'],
                channel_data['resource_id'],
                user_email,
                channel_data['page_token']
            )

            # Initialize workers and get drive list
            await self.initialize_workers(user_service)

            # Process each drive
            for drive_id, worker in self.drive_workers.items():
                if await self._should_stop(org_id):
                    logger.info("Sync stopped during drive %s processing", drive_id)
                    await self.arango_service.update_drive_sync_state(
                        drive_id,
                        'PAUSED'
                    )
                    await self.arango_service.update_user_sync_state(user_email, 'PAUSED', service_type='drive')
                    return False

                # Check drive state first
                drive_state = await self.arango_service.get_drive_sync_state(drive_id)
                if drive_state == 'COMPLETED':
                    logger.info("Drive %s is already completed, skipping", drive_id)
                    continue

                # Get drive details
                drive_info = await user_service.get_drive_info(drive_id, org_id)
                if not drive_info:
                    logger.warning("❌ Failed to get drive info for drive %s", drive_id)
                    continue

                try:
                    # Process drive data
                    if not await self.process_drive_data(drive_info, user):
                        logger.error("❌ Failed to process drive data for drive %s", drive_id)
                        continue

                    # Update drive state to RUNNING
                    await self.arango_service.update_drive_sync_state(
                        drive_id,
                        'IN_PROGRESS'
                    )

                    # Get file list
                    files = await user_service.list_files_in_folder(drive_id)
                    if not files:
                        continue

                    # Process files in batches
                    batch_size = 50
                    total_processed = 0

                    for i in range(0, len(files), batch_size):
                        if await self._should_stop(org_id):
                            logger.info("Sync stopped during batch processing at index %s", i)
                            await self.arango_service.update_drive_sync_state(
                                drive_id,
                                'PAUSED'
                            )
                            await self.arango_service.update_user_sync_state(user_email, 'PAUSED', service_type='drive')
                            return False

                        batch = files[i:i + batch_size]
                        batch_file_ids = [f['id'] for f in batch]
                        batch_metadata = await user_service.batch_fetch_metadata_and_permissions(batch_file_ids, files=files)

                        if not await self.process_batch(batch_metadata, org_id):
                            continue

                        # Process each file in the batch
                        for file_id in batch_file_ids:
                            file_metadata = next(
                                (meta for meta in batch_metadata if meta['id'] == file_id),
                                None
                            )
                            if file_metadata:
                                file_key = await self.arango_service.get_key_by_external_file_id(file_id)
                                record = await self.arango_service.get_document(file_key, CollectionNames.RECORDS.value)
                                file = await self.arango_service.get_document(file_key, CollectionNames.FILES.value)

                                user_id = user['userId']

                                # Send Kafka indexing event
                                index_event = {
                                    "orgId": org_id,
                                    "recordId": file_key,
                                    "recordName": record.get('recordName'),
                                    "recordVersion": 0,
                                    "recordType": record.get('recordType'),
                                    'eventType': "create",
                                    "signedUrlRoute": f"http://localhost:8080/api/v1/{org_id}/{user_id}/drive/record/{file_key}/signedUrl",
                                    "metadataRoute": f"/api/v1/drive/files/{file_key}/metadata",
                                    "connectorName": Connectors.GOOGLE_DRIVE.value,
                                    "origin": OriginTypes.CONNECTOR.value,
                                    "createdAtSourceTimestamp": int(self.parse_timestamp(file_metadata.get('createdTime')).timestamp()),
                                    "modifiedAtSourceTimestamp": int(self.parse_timestamp(file_metadata.get('modifiedTime')).timestamp()),
                                    "extension": file.get('extension'),
                                    "mimeType": file.get('mimeType')
                                }
                                await self.kafka_service.send_event_to_kafka(index_event)
                                total_processed += 1

                    # Update drive status after completion
                    await self.arango_service.update_drive_sync_state(
                        drive_id,
                        'COMPLETED'
                    )

                except Exception as e:
                    logger.error(f"❌ Failed to process drive {drive_id}: {str(e)}")
                    continue

            # Update user state to COMPLETED
            await self.arango_service.update_user_sync_state(
                user_email,
                'COMPLETED',
                service_type='drive'
            )
            logger.info(f"✅ Successfully completed sync for user {user_email}")
            return True

        except Exception as e:
            await self.arango_service.update_user_sync_state(user_email, 'FAILED', service_type='drive')
            logger.error(f"❌ Failed to sync user {user_email}: {str(e)}")
            return False


class DriveSyncIndividualService(BaseDriveSyncService):
    """Sync service for individual user setup"""

    def __init__(
        self,
        config: ConfigurationService,
        drive_user_service: DriveUserService,
        arango_service: ArangoService,
        change_handler,
        kafka_service: KafkaService,
        celery_app
    ):
        super().__init__(config, arango_service,
                         change_handler, kafka_service, celery_app)
        self.drive_user_service = drive_user_service

    async def connect_services(self, org_id: str) -> bool:
        """Connect to services for individual setup"""
        try:
            logger.info("🚀 Connecting to individual user services")
            
            user_info = await self.arango_service.get_users(org_id, active=True)
            if user_info:
                # Add sync state to user info                
                user_id = user_info[0]['userId']
                
            # Connect to Google Drive
            if not await self.drive_user_service.connect_individual_user(org_id, user_id):
                raise Exception("Failed to connect to Drive API")

            # Connect to ArangoDB and Redis
            if not await self.arango_service.connect():
                raise Exception("Failed to connect to ArangoDB")

            logger.info("✅ Individual user services connected successfully")
            return True
        except Exception as e:
            logger.error("❌ Individual service connection failed: %s", str(e))
            return False

    async def initialize(self, org_id) -> bool:
        """Initialize individual user sync service"""
        try:
            if not await self.connect_services(org_id):
                return False

            # Get and store user info with initial sync state
            user_info = await self.drive_user_service.list_individual_user(org_id)
            if user_info:
                # Add sync state to user info                
                user_id = await self.arango_service.get_entity_id_by_email(user_info[0]['email'])
                if not user_id:
                    await self.arango_service.batch_upsert_nodes(user_info, collection=CollectionNames.USERS.value)
                user_info = user_info[0]

            # Initialize Celery
            await self.celery_app.setup_app()

            # Check if sync is already running
            sync_state = await self.arango_service.get_user_sync_state(user_info['email'], 'drive')
            current_state = sync_state.get('syncState') if sync_state else 'NOT_STARTED'
            
            if current_state == 'IN_PROGRESS':
                logger.warning(f"Sync is currently RUNNING for user {user_info['email']}. Pausing it.")
                await self.arango_service.update_user_sync_state(
                    user_info['email'],
                    'PAUSED',
                    service_type='drive'
                )
            # Phase 1: Set up changes.watch for each user
            logger.info("👀 Setting up changes watch for all users...")

            # Set up changes watch for each user
            if user_info:
                try:
                    user_service = self.drive_user_service
                    channel_data = await self.setup_changes_watch(user_service)
                    if not channel_data:
                        logger.warning(
                            "❌ Failed to set up changes watch for user: %s", user_info['email'])
                        return False

                    logger.info(
                        "✅ Changes watch set up successfully for user: %s", user_info['email'])

                    await self.arango_service.store_page_token(
                        channel_data['channel_id'], 
                        channel_data['resource_id'], 
                        user_info['email'], 
                        channel_data['page_token']
                    )
                    
                    changes, new_token = await user_service.get_changes(channel_data['page_token'])
                    logger.info("🚀 Found %s changes since page token: %s", len(changes), channel_data['page_token'])
                    logger.info("Changes: %s", changes)
                    logger.info("🚀 New token: %s", new_token)
                except Exception as e:
                    logger.error(
                        "❌ Error setting up changes watch for user %s: %s", user_info['email'], str(e))
                    return False

            logger.info("✅ Sync service initialized successfully")
            return True

        except Exception as e:
            logger.error("❌ Failed to initialize individual sync: %s", str(e))
            return False

    async def perform_initial_sync(self, org_id, action: str = "start") -> bool:
        """First phase: Build complete drive structure using batch operations"""
        try:
            if await self._should_stop(org_id):
                logger.info("Sync stopped before starting")
                return False

            user = await self.arango_service.get_users(org_id, active=True)
            user = user[0]

            # Update user sync state to RUNNING
            await self.arango_service.update_user_sync_state(
                user['email'],
                'IN_PROGRESS',
                service_type='drive'
            )

            if await self._should_stop(org_id):
                logger.info("Sync stopped during user %s processing", user['email'])
                await self.arango_service.update_user_sync_state(
                    user['email'],
                    'PAUSED',
                    service_type='drive'
                )
                return False

            user_service = self.drive_user_service

            # Initialize workers and get drive list
            await self.initialize_workers(user_service)

            # Process each drive
            for drive_id, worker in self.drive_workers.items():
                if await self._should_stop(org_id):
                    logger.info("Sync stopped during drive %s processing", drive_id)
                    await self.arango_service.update_drive_sync_state(
                        drive_id,
                        'PAUSED'
                    )
                    return False

                # Check drive state first
                drive_state = await self.arango_service.get_drive_sync_state(drive_id)
                if drive_state == 'COMPLETED':
                    logger.info("Drive %s is already completed, skipping", drive_id)
                    continue

                # Get drive details with complete metadata
                drive_info = await user_service.get_drive_info(drive_id, org_id)
                if not drive_info:
                    logger.warning("❌ Failed to get drive info for drive %s", drive_id)
                    continue

                try:
                    # Process drive data
                    if not await self.process_drive_data(drive_info, user):
                        logger.error("❌ Failed to process drive data for drive %s", drive_id)
                        continue

                    # Update drive state to RUNNING
                    await self.arango_service.update_drive_sync_state(
                        drive_id,
                        'IN_PROGRESS'
                    )

                    # Get file list
                    files = await user_service.list_files_in_folder(drive_id)
                    if not files:
                        continue

                    # Process files in batches
                    batch_size = 50
                    total_processed = 0

                    for i in range(0, len(files), batch_size):
                        if await self._should_stop(org_id):
                            logger.info("Sync stopped during batch processing at index %s", i)
                            await self.arango_service.update_drive_sync_state(
                                drive_id,
                                'PAUSED'
                            )
                            return False

                        batch = files[i:i + batch_size]
                        batch_file_ids = [f['id'] for f in batch]
                        batch_metadata = await user_service.batch_fetch_metadata_and_permissions(batch_file_ids, files=files)

                        if not await self.process_batch(batch_metadata, org_id):
                            continue

                        # Process each file in the batch
                        for file_id in batch_file_ids:
                            total_processed += 1
                            file_metadata = next(
                                (meta for meta in batch_metadata if meta['id'] == file_id),
                                None
                            )
                            if file_metadata:
                                print("FILE METADATA: ", file_metadata)
                                file_id = file_metadata.get('id')

                                file_key = await self.arango_service.get_key_by_external_file_id(file_id)
                                record = await self.arango_service.get_document(file_key, CollectionNames.RECORDS.value)
                                file = await self.arango_service.get_document(file_key, CollectionNames.FILES.value)

                                record_version = 0  # Initial version for new files
                                extension = file.get('extension')
                                mime_type = file.get('mimeType')
                                user_id = user['userId']
                                
                                index_event = {
                                    "orgId": org_id,
                                    "recordId": file_key,
                                    "recordName": record.get('recordName'),
                                    "recordVersion": record_version,
                                    "recordType": record.get('recordType'),
                                    'eventType': "create",
                                    "signedUrlRoute": f"http://localhost:8080/api/v1/{org_id}/{user_id}/drive/record/{file_key}/signedUrl",
                                    "metadataRoute": f"/api/v1/drive/files/{file_key}/metadata",
                                    "connectorName": Connectors.GOOGLE_DRIVE.value,
                                    "origin": OriginTypes.CONNECTOR.value,
                                    "createdAtSourceTimestamp": int(self.parse_timestamp(file_metadata.get('createdTime')).timestamp()),
                                    "modifiedAtSourceTimestamp": int(self.parse_timestamp(file_metadata.get('modifiedTime')).timestamp()),
                                    "extension": extension,
                                    "mimeType": mime_type
                                }

                                await self.kafka_service.send_event_to_kafka(
                                    index_event)
                                logger.info(
                                    "📨 Sent Kafka Indexing event for file %s: %s", file_id, index_event)

                    # Update drive status after completion
                    await self.arango_service.update_drive_sync_state(
                        drive_id,
                        'COMPLETED'
                    )

                except Exception as e:
                    logger.error(f"❌ Failed to process drive {drive_id}: {str(e)}")
                    continue

            # Update user state to COMPLETED
            await self.arango_service.update_user_sync_state(
                user['email'],
                'COMPLETED',
                service_type='drive'
            )

            self.is_completed = True
            return True

        except Exception as e:
            # Update user state to FAILED
            if user:
                await self.arango_service.update_user_sync_state(
                    user['email'],
                    'FAILED',
                    service_type='drive'
                )
            logger.error(f"❌ Initial sync failed: {str(e)}")
            return False<|MERGE_RESOLUTION|>--- conflicted
+++ resolved
@@ -16,10 +16,7 @@
 from app.connectors.core.kafka_service import KafkaService
 from app.config.configuration_service import ConfigurationService
 from app.utils.time_conversion import get_epoch_timestamp_in_ms
-<<<<<<< HEAD
-=======
-
->>>>>>> 0a88bac6
+
 class DriveSyncProgress:
     """Class to track sync progress"""
 
@@ -403,10 +400,6 @@
                             'extension': metadata.get('fileExtension', None),
                             'mimeType': metadata.get('mimeType', None),
                             'sizeInBytes': int(metadata.get('size', None)),
-<<<<<<< HEAD
-                            'sizeInBytes': int(metadata.get('size', None)),
-=======
->>>>>>> 0a88bac6
                             'webUrl': metadata.get('webViewLink', None),
                             'etag': metadata.get('etag', None),
                             'ctag': metadata.get('ctag', None),
@@ -427,13 +420,8 @@
                             'version': 0,
                             'externalRecordId': str(file_id),
                             'externalRevisionId': metadata.get('headRevisionId', None),
-<<<<<<< HEAD
-                            'createdAtTimestamp': get_epoch_timestamp_in_ms(),
-                            'updatedAtTimestamp': get_epoch_timestamp_in_ms(),
-=======
                             'createdAtTimestamp':  get_epoch_timestamp_in_ms(),
                             'updatedAtTimestamp':  get_epoch_timestamp_in_ms(),
->>>>>>> 0a88bac6
                             'sourceCreatedAtTimestamp': int(self.parse_timestamp(metadata.get('createdTime')).timestamp()),
                             'sourceLastModifiedTimestamp': int(self.parse_timestamp(metadata.get('modifiedTime')).timestamp()),
                             "origin": OriginTypes.CONNECTOR.value,
@@ -441,13 +429,8 @@
                             'isArchived': False,
                             'isDeleted': False,
                             'isLatestVersion': True,
-<<<<<<< HEAD
-
-                            'lastSyncTimestamp': int(datetime.now(timezone.utc).timestamp()),
-=======
                             'isDirty': False,
                             'lastSyncTimestamp':  get_epoch_timestamp_in_ms(),
->>>>>>> 0a88bac6
                             'indexingStatus': 'NOT_STARTED',
                             'extractionStatus': 'NOT_STARTED',
                             'lastIndexTimestamp': None,
